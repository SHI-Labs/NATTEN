###########################################################################
# BEGIN ignore patterns for:
#                               NATTEN-specific
#
###########################################################################

# Auto-generated build targets
csrc/autogen

# Docs & wheel index
site/
wheel-index/

# Persistent build directory (default)
build_dir/

# Wheel target directory / wheels
wheels/
*.whl

# Log files (i.e. install.out)
*.out

# MSVC
.vs/

###########################################################################
# END ignore patterns for:
#                               NATTEN-specific
#
###########################################################################


###########################################################################
# BEGIN ignore patterns for:
#                                  Python
#
###########################################################################

# Byte-compiled / optimized / DLL files
__pycache__/
*.py[codz]
*$py.class

# C extensions
*.so

# Distribution / packaging
.Python
build/
develop-eggs/
dist/
downloads/
eggs/
.eggs/
lib/
lib64/
parts/
sdist/
var/
wheels/
share/python-wheels/
*.egg-info/
.installed.cfg
*.egg
MANIFEST

# PyInstaller
#  Usually these files are written by a python script from a template
#  before PyInstaller builds the exe, so as to inject date/other infos into it.
*.manifest
*.spec

# Installer logs
pip-log.txt
pip-delete-this-directory.txt

# Unit test / coverage reports
htmlcov/
.tox/
.nox/
.coverage
.coverage.*
.cache
nosetests.xml
coverage.xml
*.cover
*.py.cover
.hypothesis/
.pytest_cache/
cover/

# Translations
*.mo
*.pot

# Django stuff:
*.log
local_settings.py
db.sqlite3
db.sqlite3-journal

# Flask stuff:
instance/
.webassets-cache

# Scrapy stuff:
.scrapy

# Sphinx documentation
docs/_build/

# PyBuilder
.pybuilder/
target/

# Jupyter Notebook
.ipynb_checkpoints

# IPython
profile_default/
ipython_config.py

# pyenv
#   For a library or package, you might want to ignore these files since the code is
#   intended to run in multiple environments; otherwise, check them in:
.python-version

# pipenv
#   According to pypa/pipenv#598, it is recommended to include Pipfile.lock in version control.
#   However, in case of collaboration, if having platform-specific dependencies or dependencies
#   having no cross-platform support, pipenv may install dependencies that don't work, or not
#   install all needed dependencies.
#Pipfile.lock

# UV
#   Similar to Pipfile.lock, it is generally recommended to include uv.lock in version control.
#   This is especially recommended for binary packages to ensure reproducibility, and is more
#   commonly ignored for libraries.
#uv.lock

# poetry
#   Similar to Pipfile.lock, it is generally recommended to include poetry.lock in version control.
#   This is especially recommended for binary packages to ensure reproducibility, and is more
#   commonly ignored for libraries.
#   https://python-poetry.org/docs/basic-usage/#commit-your-poetrylock-file-to-version-control
#poetry.lock
#poetry.toml

# pdm
#   Similar to Pipfile.lock, it is generally recommended to include pdm.lock in version control.
#   pdm recommends including project-wide configuration in pdm.toml, but excluding .pdm-python.
#   https://pdm-project.org/en/latest/usage/project/#working-with-version-control
#pdm.lock
#pdm.toml
.pdm-python
.pdm-build/

# pixi
#   Similar to Pipfile.lock, it is generally recommended to include pixi.lock in version control.
#pixi.lock
#   Pixi creates a virtual environment in the .pixi directory, just like venv module creates one
#   in the .venv directory. It is recommended not to include this directory in version control.
.pixi

# PEP 582; used by e.g. github.com/David-OConnor/pyflow and github.com/pdm-project/pdm
__pypackages__/

# Celery stuff
celerybeat-schedule
celerybeat.pid

# SageMath parsed files
*.sage.py

# Environments
.env
.envrc
.venv
env/
venv/
ENV/
env.bak/
venv.bak/

# Spyder project settings
.spyderproject
.spyproject

# Rope project settings
.ropeproject

# mkdocs documentation
/site

# mypy
.mypy_cache/
.dmypy.json
dmypy.json

# Pyre type checker
.pyre/

<<<<<<< HEAD
# Editor
*.sw?
=======
# pytype static type analyzer
.pytype/
>>>>>>> feecdd9f

# Cython debug symbols
cython_debug/

# Ruff stuff:
.ruff_cache/

# PyPI configuration file
.pypirc

# Marimo
marimo/_static/
marimo/_lsp/
__marimo__/

# Streamlit
.streamlit/secrets.toml

###########################################################################
# END ignore patterns for:
#                                  Python
#
###########################################################################


###########################################################################
# BEGIN ignore patterns for:
#                                    C++
#
###########################################################################

# Prerequisites
*.d

# Compiled Object files
*.slo
*.lo
*.o
*.obj

# Precompiled Headers
*.gch
*.pch

# Linker files
*.ilk

# Debugger Files
*.pdb

# Compiled Dynamic libraries
*.so
*.dylib
*.dll

# Fortran module files
*.mod
*.smod

# Compiled Static libraries
*.lai
*.la
*.a
*.lib

# Executables
*.exe
*.out
*.app

# debug information files
*.dwo

###########################################################################
# END ignore patterns for:
#                                    C++
#
###########################################################################


###########################################################################
# START ignore patterns for:
#                                   CUDA
#
###########################################################################

*.i
*.ii
*.gpu
*.ptx
*.cubin
*.fatbin

###########################################################################
# END ignore patterns for:
#                                   CUDA
#
###########################################################################


###########################################################################
# BEGIN ignore patterns for:
#                                   cmake
#
###########################################################################

CMakeLists.txt.user
CMakeCache.txt
CMakeFiles
CMakeScripts
Testing
#Makefile
cmake_install.cmake
install_manifest.txt
compile_commands.json
CTestTestfile.cmake
_deps
CMakeUserPresets.json

###########################################################################
# END ignore patterns for:
#                                   cmake
#
###########################################################################


###########################################################################
# BEGIN ignore patterns for:
#                                    vim
#
###########################################################################

# Swap
[._]*.s[a-v][a-z]
# comment out the next line if you don't need vector files
!*.svg
[._]*.sw[a-p]
[._]s[a-rt-v][a-z]
[._]ss[a-gi-z]
[._]sw[a-p]

# Session
Session.vim
Sessionx.vim

# Temporary
.netrwhist
*~
# Auto-generated tag files
tags
# Persistent undo
[._]*.un~

###########################################################################
# END ignore patterns for:
#                                    vim
#
###########################################################################


###########################################################################
# BEGIN ignore patterns for:
#                                   macOS
#
###########################################################################

# General
.DS_Store
.AppleDouble
.LSOverride
Icon[
]

# Thumbnails
._*

# Files that might appear in the root of a volume
.DocumentRevisions-V100
.fseventsd
.Spotlight-V100
.TemporaryItems
.Trashes
.VolumeIcon.icns
.com.apple.timemachine.donotpresent

# Directories potentially created on remote AFP share
.AppleDB
.AppleDesktop
Network Trash Folder
Temporary Items
.apdisk


###########################################################################
# END ignore patterns for:
#                                   macOS
#
###########################################################################


###########################################################################
# BEGIN ignore patterns for:
#                                   Linux
#
###########################################################################

*~

# temporary files which can be created if a process still has a handle open of a deleted file
.fuse_hidden*

# Metadata left by Dolphin file manager, which comes with KDE Plasma
.directory

# Linux trash folder which might appear on any partition or disk
.Trash-*

# .nfs files are created when an open file is removed but is still being accessed
.nfs*

# Log files created by default by the nohup command
nohup.out

###########################################################################
# END ignore patterns for:
#                                   Linux
#
###########################################################################


###########################################################################
# BEGIN ignore patterns for:
#                                   Windows
#
###########################################################################

# Windows thumbnail cache files
Thumbs.db
Thumbs.db:encryptable
ehthumbs.db
ehthumbs_vista.db

# Dump file
*.stackdump

# Folder config file
[Dd]esktop.ini

# Recycle Bin used on file shares
$RECYCLE.BIN/

# Windows Installer files
*.cab
*.msi
*.msix
*.msm
*.msp

# Windows shortcuts
*.lnk

###########################################################################
# END ignore patterns for:
#                                   Windows
#
###########################################################################<|MERGE_RESOLUTION|>--- conflicted
+++ resolved
@@ -201,13 +201,11 @@
 # Pyre type checker
 .pyre/
 
-<<<<<<< HEAD
 # Editor
 *.sw?
-=======
+
 # pytype static type analyzer
 .pytype/
->>>>>>> feecdd9f
 
 # Cython debug symbols
 cython_debug/
